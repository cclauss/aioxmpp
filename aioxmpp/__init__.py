--- conflicted
+++ resolved
@@ -53,11 +53,7 @@
 #: .. seealso::
 #:
 #:    :ref:`api-stability`
-<<<<<<< HEAD
-version_info = (0, 6, 1, None)
-=======
 version_info = version_info
->>>>>>> d0d4b0c3
 
 #: The imported :mod:`aioxmpp` version as a string.
 #:
