########################################################################
# File name: provision.py
# This file is part of: aioxmpp
#
# LICENSE
#
# This program is free software: you can redistribute it and/or modify
# it under the terms of the GNU Lesser General Public License as
# published by the Free Software Foundation, either version 3 of the
# License, or (at your option) any later version.
#
# This program is distributed in the hope that it will be useful, but
# WITHOUT ANY WARRANTY; without even the implied warranty of
# MERCHANTABILITY or FITNESS FOR A PARTICULAR PURPOSE.  See the GNU
# Lesser General Public License for more details.
#
# You should have received a copy of the GNU Lesser General Public
# License along with this program.  If not, see
# <http://www.gnu.org/licenses/>.
#
########################################################################
import abc
import ast
import asyncio
import base64
import enum
import fnmatch
import json
import logging
import random

import aioxmpp
import aioxmpp.disco
import aioxmpp.security_layer
import aioxmpp.connector


_logger = logging.getLogger(__name__)
_rng = random.SystemRandom()


class Quirk(enum.Enum):
    """
    Enumeration of implementation quirks.

    Each enumeration member represents a quirk of an implementation. A quirk is
    a behaviour of an implementation which does not directly violate standards,
    but which is unfortunate in a way that it disables some features of
    :mod:`aioxmpp`.

    One example of such a quirk is the rewriting of message stanza IDs which
    some MUC implementations do when reflecting the messages. This breaks the
    stanza tracking of :meth:`aioxmpp.muc.Room.send_tracked_message`.

    The following quirks are defined:

    .. attribute:: MUC_REWRITES_MESSAGE_ID
       :annotation: https://zombofant.net/xmlns/aioxmpp/e2etest/quirks#muc-id-rewrite

       This quirk must be configured when the environment the provisioner
       provides rewrites the message IDs when they are reflected by the MUC
       implementation.

       The quirk does not need to be set if the environment does not provide a
       MUC implementation at all.
<<<<<<< HEAD
    """  # NOQA: E501
=======

    .. attribute:: PUBSUB_GET_ITEMS_BY_ID_BROKEN
       :annotation: https://zombofant.net/xmlns/aioxmpp/e2etest/quirks#broken-pubsub-get-multiple-by-id

       Indicates that the "Get Items by Id" operation in the PubSub service used
       is broken when more than one item is requested.
    """
>>>>>>> 1ad27de0

    MUC_REWRITES_MESSAGE_ID = \
        "https://zombofant.net/xmlns/aioxmpp/e2etest/quirks#muc-id-rewrite"
    NO_ADHOC_PING = \
        "https://zombofant.net/xmlns/aioxmpp/e2etest/quirks#no-adhoc-ping"
    MUC_NO_333 = \
        "https://zombofant.net/xmlns/aioxmpp/e2etest/quirks#muc-no-333"
    BROKEN_MUC = \
        "https://zombofant.net/xmlns/aioxmpp/e2etest/quirks#broken-muc"
    PUBSUB_GET_MULTIPLE_ITEMS_BY_ID_BROKEN = \
        "https://zombofant.net/xmlns/aioxmpp/e2etest/quirks#broken-pubsub-get-multiple-by-id"  # NOQA: E501


def fix_quirk_str(s):
    if s.startswith("#"):
        return "https://zombofant.net/xmlns/aioxmpp/e2etest/quirks" + s
    return s


def configure_tls_config(section):
    """
    Generate keyword arguments for use with :meth:`.security_layer.make` from
    the configuration which control the TLS behaviour of the security layer.

    :param section: Configuration section to work on.
    :return: Keyword arguments for :meth:`.security_layer.make`
    :rtype: :class:`dict`

    The generated keyword arguments are ``pin_type``, ``pin_store`` and
    ``no_verify``. The options in the config file have the same names and the
    semantics are the following:

    ``pin_store`` and ``pin_type`` can be used to configure certificate
    pinning, in case the server you want to test against does not have a
    certificate which passes the default OpenSSL PKIX tests.

    If set, ``pin_store`` must point to a JSON file, which consists of a single
    object mapping host names to arrays of strings containing the base64
    representation of what is being pinned. This is determined by ``pin_type``,
    which can be ``0`` for Public Key pinning and ``1`` for Certificate
    pinning.

    There is also the ``no_verify`` option, which, if set to true, will disable
    certificate verification altogether. This does not much harm if you are
    testing against localhost anyways and saves the configuration nuisance for
    certificate pinning. ``no_verfiy`` takes precedence over ``pin_store`` and
    ``pin_type``.
    """

    no_verify = section.getboolean(
        "no_verify",
        fallback=False
    )

    if not no_verify and "pin_store" in section:
        with open(section.get("pin_store")) as f:
            pin_store = json.load(f)
        pin_type = aioxmpp.security_layer.PinType(
            section.getint("pin_type", fallback=0)
        )
    else:
        pin_store = None
        pin_type = None

    return {
        "pin_store": pin_store,
        "pin_type": pin_type,
        "no_verify": no_verify,
    }


def configure_quirks(section):
    """
    Generate a set of :class:`.Quirk` enum members from the given configuration
    section.

    :param section: Configuration section to work on.
    :return: Set of :class:`.Quirk` members

    This parses the configuration key ``quirks`` as a python literal (see
    :func:`ast.literal_eval`). It expects a list of strings as a result.

    The strings are interpreted as :class:`.Quirk` enum values. If a string
    starts with ``#``, it is prefixed with
    ``https://zombofant.net/xmlns/aioxmpp/e2etest/quirks`` for easier manual
    writing of the configuration. See :class:`.Quirk` for the currently defined
    quirks.
    """

    quirks = ast.literal_eval(section.get("quirks", fallback="[]"))
    if isinstance(quirks, (str, dict)):
        raise ValueError("incorrect type for quirks setting")
    return set(map(Quirk, map(fix_quirk_str, quirks)))


def configure_blockmap(section):
    blockmap_raw = ast.literal_eval(section.get("block_features",
                                                fallback="{}"))
    return {
        aioxmpp.JID.fromstr(entity): features
        for entity, features in blockmap_raw.items()
    }


def _is_feature_blocked(peer, feature, blockmap):
    return any(
        fnmatch.fnmatch(feature, item)
        for item in blockmap.get(peer, [])
    )


@asyncio.coroutine
def discover_server_features(disco, peer, recurse_into_items=True,
                             blockmap={}):
    """
    Use :xep:`30` service discovery to discover features supported by the
    server.

    :param disco: Service discovery client which can query the `peer` server.
    :type disco: :class:`aioxmpp.DiscoClient`
    :param peer: The JID of the server to query
    :type peer: :class:`~aioxmpp.JID`
    :param recurse_into_items: If set to true, the :xep:`30` items exposed by
                               the server will also be queried for their
                               features. Only one level of recursion is
                               performed.
    :return: A mapping which maps :xep:`30` feature vars to the JIDs at which
             the service is provided.

    This uses :xep:`30` service discovery to obtain a set of features supported
    at `peer`. The set of features is returned as a mapping which maps the
    ``var`` values of the features to the JID at which they were discovered.

    If `recurse_into_items` is true, a :xep:`30` items query is run against
    `peer`. For each JID discovered that way, :func:`discover_server_features`
    is re-invoked (with `recurse_into_items` set to false). The resulting
    mappings are merged with the mapping obtained from querying the features of
    `peer` (existing entries are *not* overriden -- so `peer` takes
    precedence).
    """

    server_info = yield from disco.query_info(peer)

    all_features = {
        feature: [peer]
        for feature in server_info.features
        if not _is_feature_blocked(peer, feature, blockmap)
    }

    if recurse_into_items:
        server_items = yield from disco.query_items(peer)
        features_list = yield from asyncio.gather(
            *(
                discover_server_features(
                    disco,
                    item.jid,
                    recurse_into_items=False,
                )
                for item in server_items.items
                if item.jid is not None and item.node is None
            )
        )

        for features in features_list:
            for feature, providers in features.items():
                all_features.setdefault(feature, []).extend(providers)

    return all_features


@asyncio.coroutine
def discover_server_identities(disco, peer, recurse_into_items=True):
    """
    Use :xep:`30` service discovery to discover identities provided by the
    server.

    :param disco: Service discovery client which can query the `peer` server.
    :type disco: :class:`aioxmpp.DiscoClient`
    :param peer: The JID of the server to query
    :type peer: :class:`~aioxmpp.JID`
    :param recurse_into_items: If set to true, the :xep:`30` items exposed by
                               the server will also be queried for their
                               identities. Only one level of recursion is
                               performed.
    :return: A mapping which maps :xep:`30` (category, type) tuples to the
        JIDs at which the identity is provided.

    This uses :xep:`30` service discovery to obtain a set of identities offered
    at `peer`. The set of identities is returned as a mapping which maps the
    ``(category, type)`` tuples of the identities to the JID at which they were
    discovered.

    If `recurse_into_items` is true, a :xep:`30` items query is run against
    `peer`. For each JID discovered that way,
    :func:`discover_server_identities` is re-invoked (with `recurse_into_items`
    set to false). The resulting mappings are merged with the mapping obtained
    from querying the identities of `peer` (existing entries are *not*
    overriden -- so `peer` takes precedence).
    """

    server_info = yield from disco.query_info(peer)

    all_identities = {
        (identity.category, identity.type_): [peer]
        for identity in server_info.identities
    }

    if recurse_into_items:
        server_items = yield from disco.query_items(peer)
        identities_list = yield from asyncio.gather(
            *(
                discover_server_identities(
                    disco,
                    item.jid,
                    recurse_into_items=False,
                )
                for item in server_items.items
                if item.jid is not None and item.node is None
            )
        )

        for identities in identities_list:
            for identity, providers in identities.items():
                all_identities.setdefault(identity, []).extend(providers)

    return all_identities


class Provisioner(metaclass=abc.ABCMeta):
    """
    Base class for provisioners.

    Provisioners are responsible for providing test cases with XMPP accounts
    and client objects connected to these accounts, as well as information
    about the environment the accounts live in.

    A provisioner must implement the following methods:

    .. automethod:: _make_client

    .. automethod:: configure

    The following methods are the API used by test cases:

    .. automethod:: get_connected_client

    .. automethod:: get_feature_provider

    .. automethod:: get_identity_provider

    .. automethod:: has_quirk

    These methods can be used by provisioners to perform plumbing tasks, such
    as shutting down clients or deleting accounts:

    .. automethod:: initialise

    .. automethod:: finalise

    .. automethod:: setup

    .. automethod:: teardown

    """

    def __init__(self, logger=_logger):
        super().__init__()
        self._accounts_to_dispose = []
        self._featuremap = {}
        self._identitymap = {}
        self._account_info = None
        self._logger = logger
        self.__counter = 0

    @abc.abstractmethod
    @asyncio.coroutine
    def _make_client(self, logger):
        """
        :param logger: The logger to pass to the client.
        :return: Client with a fresh account.

        Construct a new :class:`aioxmpp.PresenceManagedClient` connected to a
        new account. This method must be re-implemented by subclasses.
        """

    @asyncio.coroutine
    def get_connected_client(self, presence=aioxmpp.PresenceState(True), *,
                             services=[], prepare=None):
        """
        Return a connected client to a unique XMPP account.

        :param presence: initial presence to emit
        :type presence: :class:`aioxmpp.PresenceState`
        :param prepare: a coroutine run after the services
            are summoned but before the client connects.
        :type prepare: coroutine receiving the client
             as argument
        :raise OSError: if the connection failed
        :raise RuntimeError: if a client could not be provisioned due to
                             resource constraints
        :return: Connected presence managed client
        :rtype: :class:`aioxmpp.PresenceManagedClient`

        Each account used by the clients returned from this method is unique;
        all clients are guaranteed to have different bare JIDs.

        The clients and accounts are cleaned up after the tear down of the test
        runs. Some provisioners may have a limit on the number of accounts
        which can be used in the same test.

        Clients obtained from this function are cleaned up automatically on
        tear down of the test. The clients are stopped and the accounts
        deleted or cleared, so that each test starts with a fully fresh state.

        A coroutine may be passed as `prepare` argument. It is called
        with the client as the single argument after all services in
        `services` have been summoned but before the client connects,
        this is for example useful to connect signals that fire early
        in the connection process.
        """
        id_ = self.__counter
        self.__counter += 1
        self._logger.debug("obtaining client%d from %r", id_, self)
        logger = self._logger.getChild("client{}".format(id_))
        client = yield from self._make_client(logger)
        for service in services:
            client.summon(service)
        if prepare is not None:
            yield from prepare(client)
        cm = client.connected(presence=presence)
        yield from cm.__aenter__()
        self._accounts_to_dispose.append(cm)
        return client

    def get_feature_providers(self, feature_nses):
        """
        :param feature_ns: Namespace URIs to find a provider for
        :type feature_ns: iterable of :class:`str`
        :return: JIDs of the entities providing all features
        :rtype: :class:`set` of :class:`aioxmpp.JID`

        If there is no entity supporting all requested features, the empty set
        is returned.
        """
        providers = set()
        iterator = iter(feature_nses)
        try:
            first_ns = next(iterator)
        except StopIteration:
            return None

        providers = set(self._featuremap.get(first_ns, []))
        for feature_ns in iterator:
            providers &= set(self._featuremap.get(feature_ns, []))
        return providers

    def get_feature_provider(self, feature_nses):
        """
        :param feature_ns: Namespace URIs to find a provider for
        :type feature_ns: iterable of :class:`str`
        :return: JID of the entity providing all features
        :rtype: :class:`aioxmpp.JID`

        If there is no entity supporting all requested features, :data:`None`
        is returned.
        """
        providers = self.get_feature_providers(feature_nses)
        if not providers:
            return None
        return next(iter(providers))

    def get_identity_provider(self, category, type_):
        return next(iter(self._identitymap.get((category, type_), [])))

    def get_feature_subset_provider(self, feature_nses, required_subset):
        required_subset = set(required_subset)

        candidates = {}
        for feature_ns in feature_nses:
            providers = self._featuremap.get(feature_ns, [])
            for provider in providers:
                candidates.setdefault(provider, set()).add(feature_ns)

        candidates = sorted(
            (
                (provider, features)
                for provider, features in candidates.items()
                if features & required_subset == required_subset
            ),
            key=lambda x: (len(x[1]))
        )

        try:
            return candidates.pop()
        except IndexError:
            return None, None

    def has_quirk(self, quirk):
        """
        :param quirk: Quirk to check for
        :type quirk: :class:`Quirk`
        :return: true if the environment has the given quirk
        """
        return quirk in self._quirks

    def has_pep(self):
        """
        :return: true if the account has PEP support, false otherwise.
        """
        if not self._account_info:
            return False
        return any(ident.category == "pubsub" and ident.type_ == "pep"
                   for ident in self._account_info.identities)

    @abc.abstractmethod
    def configure(self, section):
        """
        Read the configuration and set up the provisioner.

        :param section: mapping of config keys to values

        Subclasses will implement this to configure their account setup and
        servers to use.

        .. seealso::
           :func:`configure_tls_config`
              for a function which extracts TLS-related arguments for
              :func:`aioxmpp.security_layer.make`
           :func:`configure_quirks`
              for a function which extracts a set of :class:`.Quirk`
              enumeration members from the configuration
           :func:`configure_blockmap`
              for a function which extracts a mapping which allows to block
              features from specific hosts
        """

    @asyncio.coroutine
    def initialise(self):
        """
        Called once on test framework startup.

        Subclasses may run service discovery code here to detect features of
        the environment they are connected to.

        .. seealso::

           :func:`discover_server_features`
              for a function which uses :xep:`30` service discovery to find
              features.
        """

    @asyncio.coroutine
    def finalise(self):
        """
        Called once on test framework shutdown (timeout of 10 seconds applies).
        """

    @asyncio.coroutine
    def setup(self):
        """
        Called before each test run.
        """

    @asyncio.coroutine
    def teardown(self):
        """
        Called after each test run.

        The default implementation cleans up the clients obtained from
        :meth:`get_connected_client`.
        """

        futures = []
        for cm in self._accounts_to_dispose:
            futures.append(asyncio.ensure_future(
                cm.__aexit__(None, None, None)
            ))

        self._accounts_to_dispose.clear()

        self._logger.debug("waiting for %d accounts to shut down",
                           len(futures))
        yield from asyncio.gather(
            *futures,
            return_exceptions=True
        )


class _AutoConfiguredProvisioner(Provisioner):
    def configure(self, section):
        super().configure(section)
        self._blockmap = configure_blockmap(section)

    @asyncio.coroutine
    def initialise(self):
        self._logger.debug("auto-configuring provisioner %s", self)

        client = yield from self.get_connected_client()
        disco = client.summon(aioxmpp.DiscoClient)

        self._featuremap.update(
            (yield from discover_server_features(
                disco,
                self._domain,
                blockmap=self._blockmap,
            ))
        )

        self._identitymap.update(
            (yield from discover_server_identities(
                disco,
                self._domain,
            ))
        )

        self._logger.debug("found %d features", len(self._featuremap))
        if self._logger.isEnabledFor(logging.DEBUG):
            for feature, providers in self._featuremap.items():
                self._logger.debug(
                    "%s provided by %s",
                    feature,
                    ", ".join(sorted(map(str, providers)))
                )

        self._account_info = yield from disco.query_info(None)

        # clean up state
        del client
        yield from self.teardown()


class AnonymousProvisioner(_AutoConfiguredProvisioner):
    """
    This provisioner uses SASL ANONYMOUS to obtain accounts.

    It is dead-simple to configure: it needs a host to connect to, and
    optionally some TLS and quirks configuration. The host is specified as
    configuration key ``host``, TLS can be configured as documented in
    :func:`configure_tls_config` and quirks are set as described in
    :func:`configure_quirks`. A configuration for a locally running Prosody
    instance might look like this:

    .. code-block:: ini

       [aioxmpp.e2etest.provision.AnonymousProvisioner]
       host=localhost
       no_verify=true
       quirks=[]

    The server configured in ``host`` must support SASL ANONYMOUS and must
    allow communication between the clients connected that way. It may provide
    PubSub and/or MUC services, which will be auto-discovered if they are
    provided in the :xep:`30` items of the server.
    """

    def configure(self, section):
        super().configure(section)
        self.__host = section.get("host")
        self._domain = aioxmpp.JID.fromstr(section.get(
            "domain",
            self.__host
        ))
        self.__port = section.getint("port")
        self.__security_layer = aioxmpp.make_security_layer(
            None,
            anonymous="",
            **configure_tls_config(
                section
            )
        )
        self._quirks = configure_quirks(section)

    @asyncio.coroutine
    def _make_client(self, logger):
        override_peer = []
        if self.__port is not None:
            override_peer.append(
                (self.__host, self.__port,
                 aioxmpp.connector.STARTTLSConnector())
            )

        return aioxmpp.PresenceManagedClient(
            self._domain,
            self.__security_layer,
            override_peer=override_peer,
            logger=logger,
        )


class AnyProvisioner(_AutoConfiguredProvisioner):
    """
    This provisioner randomly generates usernames and uses a hardcoded password
    to authenticate with the XMPP server.

    This is for use with ``mod_auth_any`` of prosody.

    It is dead-simple to configure: it needs a host to connect to, and
    optionally some TLS and quirks configuration. The host is specified as
    configuration key ``host``, TLS can be configured as documented in
    :func:`configure_tls_config` and quirks are set as described in
    :func:`configure_quirks`. A configuration for a locally running Prosody
    instance might look like this:

    .. code-block:: ini

       [aioxmpp.e2etest.provision.AnyProvisioner]
       host=localhost
       no_verify=true
       quirks=[]

    The server configured in ``host`` must allow authentication with any
    username/password pair and allow communication between the clients
    connected that way. It may provide PubSub and/or MUC services, which will
    be auto-discovered if they are provided in the :xep:`30` items of the
    server.
    """

    def configure(self, section):
        super().configure(section)
        self.__host = section.get("host")
        self._domain = aioxmpp.JID.fromstr(section.get(
            "domain",
            self.__host
        ))
        self.__port = section.getint("port")
        self.__security_layer = aioxmpp.make_security_layer(
            "foobar2342",  # password is irrelevant, but must be given.
            **configure_tls_config(
                section
            )
        )
        self._quirks = configure_quirks(section)
        self.__username_rng = random.Random()
        self.__username_rng.seed(_rng.getrandbits(256))

    @asyncio.coroutine
    def _make_client(self, logger):
        override_peer = []
        if self.__port is not None:
            override_peer.append(
                (self.__host, self.__port,
                 aioxmpp.connector.STARTTLSConnector())
            )

        user = base64.b32encode(
            self.__username_rng.getrandbits(128).to_bytes(128//8, 'little')
        ).decode("ascii").rstrip("=")
        user_jid = self._domain.replace(localpart=user)

        return aioxmpp.PresenceManagedClient(
            user_jid,
            self.__security_layer,
            override_peer=override_peer,
            logger=logger,
        )<|MERGE_RESOLUTION|>--- conflicted
+++ resolved
@@ -63,17 +63,13 @@
 
        The quirk does not need to be set if the environment does not provide a
        MUC implementation at all.
-<<<<<<< HEAD
-    """  # NOQA: E501
-=======
 
     .. attribute:: PUBSUB_GET_ITEMS_BY_ID_BROKEN
        :annotation: https://zombofant.net/xmlns/aioxmpp/e2etest/quirks#broken-pubsub-get-multiple-by-id
 
        Indicates that the "Get Items by Id" operation in the PubSub service used
        is broken when more than one item is requested.
-    """
->>>>>>> 1ad27de0
+    """  # NOQA: E501
 
     MUC_REWRITES_MESSAGE_ID = \
         "https://zombofant.net/xmlns/aioxmpp/e2etest/quirks#muc-id-rewrite"
